# Deploying your contracts

<<<<<<< HEAD
When it comes to deploying, there are no official plugins that implement
a deployment system for Hardhat yet, but there's
[an open issue](https://github.com/nomiclabs/hardhat/issues/381)
with some ideas and we'd value your opinion on how to best design it.

In the meantime, we recommend deploying your smart contracts using
scripts, or using [the hardhat-deploy community plugin](https://github.com/wighawag/hardhat-deploy/tree/master). You can deploy the `Greeter` contract from the sample project
with a deploy script `scripts/deploy.js` like this:
=======
When it comes to deploying, there are no plugins that implement a deployment system for Hardhat yet, but there's [an open issue](https://github.com/nomiclabs/hardhat/issues/381) with some ideas and we'd value your opinion on how to best design it.

In the meantime, we recommend deploying your smart contracts using scripts. You can deploy the `Greeter` contract from the sample project with a deploy script `scripts/deploy.js` like the above one:
>>>>>>> ee4969a0

```js
async function main() {
  // We get the contract to deploy
  const Greeter = await ethers.getContractFactory("Greeter");
  const greeter = await Greeter.deploy("Hello, Hardhat!");

  console.log("Greeter deployed to:", greeter.address);
}

main()
  .then(() => process.exit(0))
  .catch((error) => {
    console.error(error);
    process.exit(1);
  });
```

You can deploy in the `localhost` network following these steps:

1. Start a [local node](../getting-started/#connecting-a-wallet-or-dapp-to-hardhat-network)

   `npx hardhat node`

2. Open a new terminal and deploy the smart contract in the `localhost` network

   `npx hardhat run --network localhost scripts/deploy.js`

As general rule, you can target any network configured in the `hardhat.config.js`

`npx hardhat run --network <your-network> scripts/deploy.js`

### Truffle migrations support

You can use Hardhat alongside Truffle if you want to use its migration system. Your contracts written using Hardhat will just work with Truffle.

All you need to do is install Truffle and follow their [migrations guide](https://www.trufflesuite.com/docs/truffle/getting-started/running-migrations).<|MERGE_RESOLUTION|>--- conflicted
+++ resolved
@@ -1,6 +1,5 @@
 # Deploying your contracts
 
-<<<<<<< HEAD
 When it comes to deploying, there are no official plugins that implement
 a deployment system for Hardhat yet, but there's
 [an open issue](https://github.com/nomiclabs/hardhat/issues/381)
@@ -9,11 +8,6 @@
 In the meantime, we recommend deploying your smart contracts using
 scripts, or using [the hardhat-deploy community plugin](https://github.com/wighawag/hardhat-deploy/tree/master). You can deploy the `Greeter` contract from the sample project
 with a deploy script `scripts/deploy.js` like this:
-=======
-When it comes to deploying, there are no plugins that implement a deployment system for Hardhat yet, but there's [an open issue](https://github.com/nomiclabs/hardhat/issues/381) with some ideas and we'd value your opinion on how to best design it.
-
-In the meantime, we recommend deploying your smart contracts using scripts. You can deploy the `Greeter` contract from the sample project with a deploy script `scripts/deploy.js` like the above one:
->>>>>>> ee4969a0
 
 ```js
 async function main() {
