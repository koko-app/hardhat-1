--- conflicted
+++ resolved
@@ -8,28 +8,17 @@
 
   event WithoutArgs();
   event WithUintArg(uint u);
-<<<<<<< HEAD
-  event WithStringArg(string s);
-=======
   event WithTwoUintArgs(uint u, uint v);
   event WithStringArg(string s);
   event WithTwoStringArgs(string s, string t);
->>>>>>> 2b74ea40
   event WithIndexedStringArg(string indexed s);
   event WithBytesArg(bytes b);
   event WithIndexedBytesArg(bytes indexed b);
   event WithBytes32Arg(bytes32 b);
-<<<<<<< HEAD
-  event WithIndexedBytes32Arg(bytes32 indexed b);
-  event One(uint value, string msg, bytes32 encoded);
-  event Two(uint indexed value, string msg);
-  event Arrays(uint256[3] value, bytes32[2] encoded);
-=======
   event WithStructArg(Struct s);
   event WithIndexedBytes32Arg(bytes32 indexed b);
   event WithUintArray(uint[2] a);
   event WithBytes32Array(bytes32[2] a);
->>>>>>> 2b74ea40
 
   constructor (AnotherContract c) {
     anotherContract = c;
@@ -41,10 +30,6 @@
     emit WithoutArgs();
   }
 
-<<<<<<< HEAD
-  function emitTwo() public {
-    emit Two(2, "Two");
-=======
   function emitUint(uint u) public {
     emit WithUintArg(u);
   }
@@ -52,7 +37,6 @@
   function emitUintTwice(uint u, uint v) public {
     emit WithUintArg(u);
     emit WithUintArg(v);
->>>>>>> 2b74ea40
   }
 
   function emitTwoUints(uint u, uint v) public {
@@ -75,10 +59,6 @@
     emit WithIndexedBytesArg(b);
   }
 
-<<<<<<< HEAD
-  function emitWithoutArgs() public {
-    emit WithoutArgs();
-=======
   function emitBytes32(bytes32 b) public {
     emit WithBytes32Arg(b);
   }
@@ -123,39 +103,5 @@
 
   function emitUint(uint u) public {
     emit WithUintArg(u);
->>>>>>> 2b74ea40
-  }
-
-  function emitUint(uint u) public {
-    emit WithUintArg(u);
-  }
-
-  function emitString(string memory s) public {
-    emit WithStringArg(s);
-  }
-
-  function emitIndexedString(string memory s) public {
-    emit WithIndexedStringArg(s);
-  }
-
-  function emitBytes(bytes memory b) public {
-    emit WithBytesArg(b);
-  }
-
-  function emitIndexedBytes(bytes memory b) public {
-    emit WithIndexedBytesArg(b);
-  }
-
-  function emitBytes32(bytes32 b) public {
-    emit WithBytes32Arg(b);
-  }
-
-  function emitIndexedBytes32(bytes32 b) public {
-    emit WithIndexedBytes32Arg(b);
-  }
-
-  function emitUintAndString(uint u, string memory s) public {
-    emit WithStringArg(s);
-    emit WithUintArg(u);
   }
 }