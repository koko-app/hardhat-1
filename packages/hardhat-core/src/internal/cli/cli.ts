#!/usr/bin/env node
import chalk from "chalk";
import debug from "debug";
import semver from "semver";
import "source-map-support/register";

import {
  TASK_COMPILE,
  TASK_HELP,
  TASK_TEST,
} from "../../builtin-tasks/task-names";
import { HardhatConfig, TaskArguments } from "../../types";
import { HARDHAT_NAME } from "../constants";
import { HardhatContext } from "../context";
import {
  getConfiguredCompilers,
  loadConfigAndTasks,
} from "../core/config/config-loading";
import {
  assertHardhatInvariant,
  HardhatError,
  HardhatPluginError,
} from "../core/errors";
import { ERRORS, getErrorCode } from "../core/errors-list";
import { isHardhatInstalledLocallyOrLinked } from "../core/execution-mode";
import { getEnvHardhatArguments } from "../core/params/env-variables";
import { HARDHAT_PARAM_DEFINITIONS } from "../core/params/hardhat-params";
import { isCwdInsideProject } from "../core/project-structure";
import { Environment } from "../core/runtime-environment";
import { loadTsNode, willRunWithTypescript } from "../core/typescript-support";
import { Reporter } from "../sentry/reporter";
import { isRunningOnCiServer } from "../util/ci-detection";
import {
  hasConsentedTelemetry,
  hasPromptedForHHVSCode,
  writePromptedForHHVSCode,
  writeTelemetryConsent,
} from "../util/global-dir";
import { getPackageJson, PackageJson } from "../util/packageInfo";

import { saveFlamegraph } from "../core/flamegraph";
import { Analytics } from "./analytics";
import { ArgumentsParser } from "./ArgumentsParser";
import { enableEmoji } from "./emoji";
import { createProject } from "./project-creation";
import { confirmHHVSCodeInstallation, confirmTelemetryConsent } from "./prompt";
import {
  InstallationState,
  installHardhatVSCode,
  isHardhatVSCodeInstalled,
} from "./hardhat-vscode-installation";

const log = debug("hardhat:core:cli");

const ANALYTICS_SLOW_TASK_THRESHOLD = 300;
const SHOULD_SHOW_STACK_TRACES_BY_DEFAULT = isRunningOnCiServer();

async function printVersionMessage(packageJson: PackageJson) {
  console.log(packageJson.version);
}

function printWarningAboutNodeJsVersionIfNecessary(packageJson: PackageJson) {
  const requirement = packageJson.engines.node;
  if (!semver.satisfies(process.version, requirement)) {
    console.warn(
      chalk.yellow(
        `You are using a version of Node.js that is not supported by Hardhat, and it may work incorrectly, or not work at all.

Please, make sure you are using a supported version of Node.js.

To learn more about which versions of Node.js are supported go to https://hardhat.org/nodejs-versions`
      )
    );
  }
}

async function suggestInstallingHardhatVscode() {
  const alreadyPrompted = hasPromptedForHHVSCode();
  if (alreadyPrompted) {
    return;
  }

  const isInstalled = isHardhatVSCodeInstalled();
  writePromptedForHHVSCode();

  if (isInstalled !== InstallationState.EXTENSION_NOT_INSTALLED) {
    return;
  }

  const installationConsent = await confirmHHVSCodeInstallation();

  if (installationConsent === true) {
    console.log("Installing Hardhat for Visual Studio Code...");
    const installed = installHardhatVSCode();

    if (installed) {
      console.log("Hardhat for Visual Studio Code was successfully installed");
    } else {
      console.log(
        "Hardhat for Visual Studio Code couldn't be installed. To learn more about it, go to https://hardhat.org/hardhat-vscode"
      );
    }
  } else {
    console.log(
      "To learn more about Hardhat for Visual Studio Code, go to https://hardhat.org/hardhat-vscode"
    );
  }
}

function showViaIRWarning(resolvedConfig: HardhatConfig) {
  const configuredCompilers = getConfiguredCompilers(resolvedConfig.solidity);
  const viaIREnabled = configuredCompilers.some(
    (compiler) => compiler.settings?.viaIR === true
  );

  if (viaIREnabled) {
    console.warn();
    console.warn(
      chalk.yellow(
        `Your solidity settings have viaIR enabled, which is not fully supported yet. You can still use Hardhat, but some features, like stack traces, might not work correctly.

Learn more at https://hardhat.org/solc-viair`
      )
    );
  }
}

async function main() {
  // We first accept this argument anywhere, so we know if the user wants
  // stack traces before really parsing the arguments.
  let showStackTraces =
    process.argv.includes("--show-stack-traces") ||
    SHOULD_SHOW_STACK_TRACES_BY_DEFAULT;

  try {
    const packageJson = await getPackageJson();

    printWarningAboutNodeJsVersionIfNecessary(packageJson);

    const envVariableArguments = getEnvHardhatArguments(
      HARDHAT_PARAM_DEFINITIONS,
      process.env
    );

    const argumentsParser = new ArgumentsParser();

    const {
      hardhatArguments,
      taskName: parsedTaskName,
      unparsedCLAs,
    } = argumentsParser.parseHardhatArguments(
      HARDHAT_PARAM_DEFINITIONS,
      envVariableArguments,
      process.argv.slice(2)
    );

    if (hardhatArguments.verbose) {
      Reporter.setVerbose(true);
      debug.enable("hardhat*");
    }

    if (hardhatArguments.emoji) {
      enableEmoji();
    }

    showStackTraces = hardhatArguments.showStackTraces;

    // --version is a special case
    if (hardhatArguments.version) {
      await printVersionMessage(packageJson);
      return;
    }

    if (hardhatArguments.config === undefined && !isCwdInsideProject()) {
      if (
        process.stdout.isTTY === true ||
        process.env.HARDHAT_CREATE_JAVASCRIPT_PROJECT_WITH_DEFAULTS !==
          undefined ||
        process.env.HARDHAT_CREATE_TYPESCRIPT_PROJECT_WITH_DEFAULTS !==
          undefined
      ) {
        await createProject();
        return;
      }

      // Many terminal emulators in windows fail to run the createProject()
      // workflow, and don't present themselves as TTYs. If we are in this
      // situation we throw a special error instructing the user to use WSL or
      // powershell to initialize the project.
      if (process.platform === "win32") {
        throw new HardhatError(ERRORS.GENERAL.NOT_INSIDE_PROJECT_ON_WINDOWS);
      }
    }

    if (
      process.env.HARDHAT_EXPERIMENTAL_ALLOW_NON_LOCAL_INSTALLATION !==
        "true" &&
      !isHardhatInstalledLocallyOrLinked()
    ) {
      throw new HardhatError(ERRORS.GENERAL.NON_LOCAL_INSTALLATION);
    }

    if (willRunWithTypescript(hardhatArguments.config)) {
      loadTsNode(hardhatArguments.tsconfig, hardhatArguments.typecheck);
    } else {
      if (hardhatArguments.typecheck === true) {
        throw new HardhatError(
          ERRORS.ARGUMENTS.TYPECHECK_USED_IN_JAVASCRIPT_PROJECT
        );
      }
    }

    let taskName = parsedTaskName ?? TASK_HELP;

    const showEmptyConfigWarning = true;
    const showSolidityConfigWarnings = taskName === TASK_COMPILE;

    const ctx = HardhatContext.createHardhatContext();

    const { resolvedConfig, userConfig } = loadConfigAndTasks(
      hardhatArguments,
      {
        showEmptyConfigWarning,
        showSolidityConfigWarnings,
      }
    );

    let telemetryConsent: boolean | undefined = hasConsentedTelemetry();

    const isHelpCommand = hardhatArguments.help || taskName === TASK_HELP;
    if (
      telemetryConsent === undefined &&
      !isHelpCommand &&
      !isRunningOnCiServer() &&
      process.stdout.isTTY === true
    ) {
      telemetryConsent = await confirmTelemetryConsent();

      if (telemetryConsent !== undefined) {
        writeTelemetryConsent(telemetryConsent);
      }
    }

    const analytics = await Analytics.getInstance(telemetryConsent);

    Reporter.setConfigPath(resolvedConfig.paths.configFile);
    if (telemetryConsent === true) {
      Reporter.setEnabled(true);
    }

    const envExtenders = ctx.extendersManager.getExtenders();
    const taskDefinitions = ctx.tasksDSL.getTaskDefinitions();

    const [abortAnalytics, hitPromise] = await analytics.sendTaskHit(taskName);

    let taskArguments: TaskArguments;

    // --help is a also special case
    if (hardhatArguments.help && taskName !== TASK_HELP) {
      taskArguments = { task: taskName };
      taskName = TASK_HELP;
    } else {
      const taskDefinition = taskDefinitions[taskName];

      if (taskDefinition === undefined) {
        throw new HardhatError(ERRORS.ARGUMENTS.UNRECOGNIZED_TASK, {
          task: taskName,
        });
      }

      if (taskDefinition.isSubtask) {
        throw new HardhatError(ERRORS.ARGUMENTS.RUNNING_SUBTASK_FROM_CLI, {
          name: taskDefinition.name,
        });
      }

      taskArguments = argumentsParser.parseTaskArguments(
        taskDefinition,
        unparsedCLAs
      );
    }

    const env = new Environment(
      resolvedConfig,
      hardhatArguments,
      taskDefinitions,
      envExtenders,
      ctx.experimentalHardhatNetworkMessageTraceHooks,
      userConfig
    );

    ctx.setHardhatRuntimeEnvironment(env);

    try {
      const timestampBeforeRun = new Date().getTime();

      await env.run(taskName, taskArguments);

      const timestampAfterRun = new Date().getTime();

      if (
        timestampAfterRun - timestampBeforeRun >
          ANALYTICS_SLOW_TASK_THRESHOLD &&
        taskName !== TASK_COMPILE
      ) {
        await hitPromise;
      } else {
        abortAnalytics();
      }
    } finally {
      if (hardhatArguments.flamegraph === true) {
        assertHardhatInvariant(
          env.entryTaskProfile !== undefined,
          "--flamegraph was set but entryTaskProfile is not defined"
        );

        const flamegraphPath = saveFlamegraph(env.entryTaskProfile);
        console.log("Created flamegraph file", flamegraphPath);
      }
    }

    // VSCode extension prompt for installation
    if (
      taskName === TASK_TEST &&
      !isRunningOnCiServer() &&
      process.stdout.isTTY === true
    ) {
      await suggestInstallingHardhatVscode();
<<<<<<< HEAD

      // we show the solidity survey message if the tests failed and only
      // 1/3 of the time
      if (
        process.exitCode !== 0 &&
        Math.random() < 0.3333 &&
        process.env.HARDHAT_HIDE_SOLIDITY_SURVEY_MESSAGE !== "true"
      ) {
        showSoliditySurveyMessage();
      }

      // we show the viaIR warning only if the tests failed
      if (process.exitCode !== 0) {
        showViaIRWarning(resolvedConfig);
      }
=======
>>>>>>> 34379e9c
    }

    log(`Killing Hardhat after successfully running task ${taskName}`);
  } catch (error) {
    let isHardhatError = false;

    if (HardhatError.isHardhatError(error)) {
      isHardhatError = true;
      console.error(chalk.red(`Error ${error.message}`));
    } else if (HardhatPluginError.isHardhatPluginError(error)) {
      isHardhatError = true;
      console.error(
        chalk.red(`Error in plugin ${error.pluginName}: ${error.message}`)
      );
    } else if (error instanceof Error) {
      console.error(chalk.red("An unexpected error occurred:"));
      showStackTraces = true;
    } else {
      console.error(chalk.red("An unexpected error occurred."));
      showStackTraces = true;
    }

    console.log("");

    try {
      Reporter.reportError(error as Error);
    } catch (e) {
      log("Couldn't report error to sentry: %O", e);
    }

    if (showStackTraces || SHOULD_SHOW_STACK_TRACES_BY_DEFAULT) {
      console.error(error);
    } else {
      if (!isHardhatError) {
        console.error(
          `If you think this is a bug in Hardhat, please report it here: https://hardhat.org/report-bug`
        );
      }

      if (HardhatError.isHardhatError(error)) {
        const link = `https://hardhat.org/${getErrorCode(
          error.errorDescriptor
        )}`;

        console.error(
          `For more info go to ${link} or run ${HARDHAT_NAME} with --show-stack-traces`
        );
      } else {
        console.error(
          `For more info run ${HARDHAT_NAME} with --show-stack-traces`
        );
      }
    }

    await Reporter.close(1000);
    process.exit(1);
  }
}

main()
  .then(() => process.exit(process.exitCode))
  .catch((error) => {
    console.error(error);
    process.exit(1);
  });<|MERGE_RESOLUTION|>--- conflicted
+++ resolved
@@ -326,24 +326,11 @@
       process.stdout.isTTY === true
     ) {
       await suggestInstallingHardhatVscode();
-<<<<<<< HEAD
-
-      // we show the solidity survey message if the tests failed and only
-      // 1/3 of the time
-      if (
-        process.exitCode !== 0 &&
-        Math.random() < 0.3333 &&
-        process.env.HARDHAT_HIDE_SOLIDITY_SURVEY_MESSAGE !== "true"
-      ) {
-        showSoliditySurveyMessage();
-      }
 
       // we show the viaIR warning only if the tests failed
       if (process.exitCode !== 0) {
         showViaIRWarning(resolvedConfig);
       }
-=======
->>>>>>> 34379e9c
     }
 
     log(`Killing Hardhat after successfully running task ${taskName}`);
