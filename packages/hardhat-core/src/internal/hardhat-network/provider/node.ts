import { Block } from "@ethereumjs/block";
import Common from "@ethereumjs/common";
import {
  AccessListEIP2930Transaction,
  Transaction,
  TypedTransaction,
} from "@ethereumjs/tx";
import VM from "@ethereumjs/vm";
import Bloom from "@ethereumjs/vm/dist/bloom";
import { EVMResult, ExecResult } from "@ethereumjs/vm/dist/evm/evm";
import { ERROR } from "@ethereumjs/vm/dist/exceptions";
import { RunBlockResult } from "@ethereumjs/vm/dist/runBlock";
import { StateManager } from "@ethereumjs/vm/dist/state";
import chalk from "chalk";
import debug from "debug";
import {
  Account,
  Address,
  BN,
  bufferToHex,
  ECDSASignature,
  ecsign,
  hashPersonalMessage,
  privateToAddress,
  toBuffer,
} from "ethereumjs-util";
import EventEmitter from "events";

import { CompilerInput, CompilerOutput } from "../../../types";
import { HARDHAT_NETWORK_DEFAULT_GAS_PRICE } from "../../core/config/default-config";
import { assertHardhatInvariant, HardhatError } from "../../core/errors";
import { RpcDebugTracingConfig } from "../../core/jsonrpc/types/input/debugTraceTransaction";
import {
  InternalError,
  InvalidArgumentsError,
  InvalidInputError,
  TransactionExecutionError,
} from "../../core/providers/errors";
import { Reporter } from "../../sentry/reporter";
import { getDifferenceInSeconds } from "../../util/date";
import { createModelsAndDecodeBytecodes } from "../stack-traces/compiler-to-model";
import { ConsoleLogger } from "../stack-traces/consoleLogger";
import { ContractsIdentifier } from "../stack-traces/contracts-identifier";
import {
  isCreateTrace,
  isPrecompileTrace,
  MessageTrace,
} from "../stack-traces/message-trace";
import {
  encodeSolidityStackTrace,
  SolidityError,
} from "../stack-traces/solidity-errors";
import {
  SolidityStackTrace,
  StackTraceEntryType,
} from "../stack-traces/solidity-stack-trace";
import { SolidityTracer } from "../stack-traces/solidityTracer";
import { VMDebugTracer } from "../stack-traces/vm-debug-tracer";
import { VmTraceDecoder } from "../stack-traces/vm-trace-decoder";
import { VMTracer } from "../stack-traces/vm-tracer";

import "./ethereumjs-workarounds";
import { bloomFilter, Filter, filterLogs, LATEST_BLOCK, Type } from "./filter";
import { ForkBlockchain } from "./fork/ForkBlockchain";
import { ForkStateManager } from "./fork/ForkStateManager";
import { HardhatBlockchain } from "./HardhatBlockchain";
import { HardhatStateManager } from "./HardhatStateManager";
import {
  CallParams,
  EstimateGasResult,
  FilterParams,
  GatherTracesResult,
  GenesisAccount,
  MineBlockResult,
  NodeConfig,
  RunCallResult,
  SendTransactionResult,
  Snapshot,
  TracingConfig,
  TransactionParams,
} from "./node-types";
import {
  getRpcBlock,
  getRpcReceiptOutputsFromLocalBlockExecution,
  RpcLogOutput,
  RpcReceiptOutput,
  shouldShowTransactionTypeForHardfork,
} from "./output";
import { ReturnData } from "./return-data";
import { FakeSenderAccessListEIP2930Transaction } from "./transactions/FakeSenderAccessListEIP2930Transaction";
import { FakeSenderTransaction } from "./transactions/FakeSenderTransaction";
import { TxPool } from "./TxPool";
import { TxPriorityHeap } from "./TxPriorityHeap";
import { HardhatBlockchainInterface } from "./types/HardhatBlockchainInterface";
import { getCurrentTimestamp } from "./utils/getCurrentTimestamp";
import { makeCommon } from "./utils/makeCommon";
import { makeForkClient } from "./utils/makeForkClient";
import { makeForkCommon } from "./utils/makeForkCommon";
import { makeStateTrie } from "./utils/makeStateTrie";
import { putGenesisBlock } from "./utils/putGenesisBlock";
import { txMapToArray } from "./utils/txMapToArray";

const log = debug("hardhat:core:hardhat-network:node");

// This library's types are wrong, they don't type check
// tslint:disable-next-line no-var-requires
const ethSigUtil = require("eth-sig-util");

export const COINBASE_ADDRESS = Address.fromString(
  "0xc014ba5ec014ba5ec014ba5ec014ba5ec014ba5e"
);

// tslint:disable only-hardhat-error

export class HardhatNode extends EventEmitter {
  public static async create(
    config: NodeConfig
  ): Promise<[Common, HardhatNode]> {
    const {
      automine,
      genesisAccounts,
      blockGasLimit,
      allowUnlimitedContractSize,
      tracingConfig,
      minGasPrice,
    } = config;

    let common: Common;
    let stateManager: StateManager;
    let blockchain: HardhatBlockchainInterface;
    let initialBlockTimeOffset: BN | undefined;

    let forkNetworkId: number | undefined;

    if ("forkConfig" in config) {
      const {
        forkClient,
        forkBlockNumber,
        forkBlockTimestamp,
      } = await makeForkClient(config.forkConfig, config.forkCachePath);
      common = await makeForkCommon(config);

      forkNetworkId = forkClient.getNetworkId();

      this._validateHardforks(
        config.forkConfig.blockNumber,
        common,
        forkNetworkId
      );

      const forkStateManager = new ForkStateManager(
        forkClient,
        forkBlockNumber
      );
      await forkStateManager.initializeGenesisAccounts(genesisAccounts);
      stateManager = forkStateManager;

      blockchain = new ForkBlockchain(forkClient, forkBlockNumber, common);

      initialBlockTimeOffset = new BN(
        getDifferenceInSeconds(new Date(forkBlockTimestamp), new Date())
      );
    } else {
      const hardhatStateManager = new HardhatStateManager();
      await hardhatStateManager.initializeGenesisAccounts(genesisAccounts);

      const initialStateRoot = await hardhatStateManager.getStateRoot();
      common = makeCommon(config, initialStateRoot);

      const hardhatBlockchain = new HardhatBlockchain();
      await putGenesisBlock(hardhatBlockchain, common);

      if (config.initialDate !== undefined) {
        initialBlockTimeOffset = new BN(
          getDifferenceInSeconds(config.initialDate, new Date())
        );
      }

      blockchain = hardhatBlockchain;
      stateManager = hardhatStateManager;
    }

    const txPool = new TxPool(stateManager, new BN(blockGasLimit), common);

    const vm = new VM({
      common,
      activatePrecompiles: true,
      stateManager,
      blockchain: blockchain as any,
      allowUnlimitedContractSize,
    });

    const node = new HardhatNode(
      vm,
      stateManager,
      blockchain,
      txPool,
      automine,
      minGasPrice,
      initialBlockTimeOffset,
      genesisAccounts,
      tracingConfig,
      forkNetworkId
    );

    return [common, node];
  }

  private static _validateHardforks(
    forkBlockNumber: number | undefined,
    common: Common,
    remoteChainId: number
  ): void {
    if (!common.gteHardfork("spuriousDragon")) {
      throw new InternalError(
        `Invalid hardfork selected in Hardhat Network's config.

The hardfork must be at least spuriousDragon, but ${common.hardfork()} was given.`
      );
    }

    if (forkBlockNumber !== undefined) {
      let upstreamCommon: Common;
      try {
        upstreamCommon = new Common({ chain: remoteChainId });
      } catch (error) {
        // If ethereumjs doesn't have a common it will throw and we won't have
        // info about the activation block of each hardfork, so we don't run
        // this validation.
        return;
      }

      upstreamCommon.setHardforkByBlockNumber(forkBlockNumber);

      if (!upstreamCommon.gteHardfork("spuriousDragon")) {
        throw new InternalError(
          `Cannot fork ${upstreamCommon.chainName()} from block ${forkBlockNumber}.

Hardhat Network's forking functionality only works with blocks from at least spuriousDragon.`
        );
      }
    }
  }

  private readonly _localAccounts: Map<string, Buffer> = new Map(); // address => private key
  private readonly _impersonatedAccounts: Set<string> = new Set(); // address

  private _nextBlockTimestamp: BN = new BN(0);

  private _lastFilterId = new BN(0);
  private _filters: Map<string, Filter> = new Map();

  private _nextSnapshotId = 1; // We start in 1 to mimic Ganache
  private readonly _snapshots: Snapshot[] = [];

  private readonly _vmTracer: VMTracer;
  private readonly _vmTraceDecoder: VmTraceDecoder;
  private readonly _solidityTracer: SolidityTracer;
  private readonly _consoleLogger: ConsoleLogger = new ConsoleLogger();
  private _failedStackTraces = 0;

  private _irregularStatesByBlockNumber: Map<string, Buffer> = new Map(); // blockNumber as BN.toString() => state root

  private constructor(
    private readonly _vm: VM,
    private readonly _stateManager: StateManager,
    private readonly _blockchain: HardhatBlockchainInterface,
    private readonly _txPool: TxPool,
    private _automine: boolean,
    private _minGasPrice: BN,
    private _blockTimeOffsetSeconds: BN = new BN(0),
    genesisAccounts: GenesisAccount[],
    tracingConfig?: TracingConfig,
    private _forkNetworkId?: number
  ) {
    super();

    this._initLocalAccounts(genesisAccounts);

    this._vmTracer = new VMTracer(
      this._vm,
      this._stateManager.getContractCode.bind(this._stateManager),
      false
    );
    this._vmTracer.enableTracing();

    const contractsIdentifier = new ContractsIdentifier();
    this._vmTraceDecoder = new VmTraceDecoder(contractsIdentifier);
    this._solidityTracer = new SolidityTracer();

    if (tracingConfig === undefined || tracingConfig.buildInfos === undefined) {
      return;
    }

    try {
      for (const buildInfo of tracingConfig.buildInfos) {
        const bytecodes = createModelsAndDecodeBytecodes(
          buildInfo.solcVersion,
          buildInfo.input,
          buildInfo.output
        );

        for (const bytecode of bytecodes) {
          this._vmTraceDecoder.addBytecode(bytecode);
        }
      }
    } catch (error) {
      console.warn(
        chalk.yellow(
          "The Hardhat Network tracing engine could not be initialized. Run Hardhat with --verbose to learn more."
        )
      );

      log(
        "Hardhat Network tracing disabled: ContractsIdentifier failed to be initialized. Please report this to help us improve Hardhat.\n",
        error
      );

      Reporter.reportError(error);
    }
  }

  public async getSignedTransaction(
    txParams: TransactionParams
  ): Promise<TypedTransaction> {
    const senderAddress = bufferToHex(txParams.from);

    const pk = this._localAccounts.get(senderAddress);
    if (pk !== undefined) {
      let tx: TypedTransaction;

      if (txParams.accessList !== undefined) {
        tx = AccessListEIP2930Transaction.fromTxData(txParams, {
          common: this._vm._common,
        });
      } else {
        tx = Transaction.fromTxData(txParams, { common: this._vm._common });
      }

      return tx.sign(pk);
    }

    if (this._impersonatedAccounts.has(senderAddress)) {
      return this._getFakeTransaction(txParams);
    }

    throw new InvalidInputError(`unknown account ${senderAddress}`);
  }

  public async sendTransaction(
    tx: TypedTransaction
  ): Promise<SendTransactionResult> {
    if (!this._automine) {
      return this._addPendingTransaction(tx);
    }

    await this._validateAutominedTx(tx);

    if (
      this._txPool.hasPendingTransactions() ||
      this._txPool.hasQueuedTransactions()
    ) {
      return this._mineTransactionAndPending(tx);
    }

    return this._mineTransaction(tx);
  }

  public async mineBlock(timestamp?: BN): Promise<MineBlockResult> {
    const [
      blockTimestamp,
      offsetShouldChange,
      newOffset,
    ] = this._calculateTimestampAndOffset(timestamp);
    const needsTimestampIncrease = await this._timestampClashesWithPreviousBlockOne(
      blockTimestamp
    );
    if (needsTimestampIncrease) {
      blockTimestamp.iaddn(1);
    }

    let result: MineBlockResult;
    try {
      result = await this._mineBlockWithPendingTxs(blockTimestamp);
    } catch (err) {
      if (err?.message.includes("sender doesn't have enough funds")) {
        throw new InvalidInputError(err.message, err);
      }

      // Some network errors are HardhatErrors, and can end up here when forking
      if (HardhatError.isHardhatError(err)) {
        throw err;
      }

      throw new TransactionExecutionError(err);
    }

    await this._saveBlockAsSuccessfullyRun(result.block, result.blockResult);

    if (needsTimestampIncrease) {
      this.increaseTime(new BN(1));
    }

    if (offsetShouldChange) {
      this.setTimeIncrement(newOffset);
    }

    await this._resetNextBlockTimestamp();

    return result;
  }

  public async runCall(
    call: CallParams,
    blockNumberOrPending: BN | "pending"
  ): Promise<RunCallResult> {
    const tx = await this._getFakeTransaction({
      ...call,
      nonce: await this._getNonce(new Address(call.from), blockNumberOrPending),
    });

    const result = await this._runInBlockContext(
      blockNumberOrPending,
      async () => this._runTxAndRevertMutations(tx, blockNumberOrPending)
    );

    const traces = await this._gatherTraces(result.execResult);

    return {
      ...traces,
      result: new ReturnData(result.execResult.returnValue),
    };
  }

  public async getAccountBalance(
    address: Address,
    blockNumberOrPending?: BN | "pending"
  ): Promise<BN> {
    if (blockNumberOrPending === undefined) {
      blockNumberOrPending = await this.getLatestBlockNumber();
    }

    const account = await this._runInBlockContext(blockNumberOrPending, () =>
      this._stateManager.getAccount(address)
    );

    return new BN(account.balance);
  }

  public async getAccountNonce(
    address: Address,
    blockNumberOrPending: BN | "pending"
  ): Promise<BN> {
    const account = await this._runInBlockContext(blockNumberOrPending, () =>
      this._stateManager.getAccount(address)
    );

    return new BN(account.nonce);
  }

  public async getAccountNextNonce(address: Address): Promise<BN> {
    return this._txPool.getNextNonce(address);
  }

  public async getCodeFromTrace(
    trace: MessageTrace | undefined,
    blockNumberOrPending: BN | "pending"
  ): Promise<Buffer> {
    if (
      trace === undefined ||
      isPrecompileTrace(trace) ||
      isCreateTrace(trace)
    ) {
      return Buffer.from("");
    }

    return this.getCode(new Address(trace.address), blockNumberOrPending);
  }

  public async getLatestBlock(): Promise<Block> {
    return this._blockchain.getLatestBlock();
  }

  public async getLatestBlockNumber(): Promise<BN> {
    return new BN((await this.getLatestBlock()).header.number);
  }

  public async getPendingBlockAndTotalDifficulty(): Promise<[Block, BN]> {
    return this._runInPendingBlockContext(async () => {
      const block = await this._blockchain.getLatestBlock();
      const totalDifficulty = await this._blockchain.getTotalDifficulty(
        block.hash()
      );

      return [block, totalDifficulty];
    });
  }

  public async getLocalAccountAddresses(): Promise<string[]> {
    return [...this._localAccounts.keys()];
  }

  public getBlockGasLimit(): BN {
    return this._txPool.getBlockGasLimit();
  }

  public async estimateGas(
    callParams: CallParams,
    blockNumberOrPending: BN | "pending"
  ): Promise<EstimateGasResult> {
    // We get the CallParams and transform it into a TransactionParams to be
    // able to run it.
    const txParams = {
      ...callParams,
      nonce: await this._getNonce(
        new Address(callParams.from),
        blockNumberOrPending
      ),
    };

    const tx = await this._getFakeTransaction(txParams);

    // TODO: This may not work if there are multiple txs in the mempool and
    //  the one being estimated won't fit in the first block, or maybe even
    //  if the state accessed by the tx changes after it is executed within
    //  the first block.
    const result = await this._runInBlockContext(blockNumberOrPending, () =>
      this._runTxAndRevertMutations(tx, blockNumberOrPending)
    );

    let vmTrace = this._vmTracer.getLastTopLevelMessageTrace();
    const vmTracerError = this._vmTracer.getLastError();
    this._vmTracer.clearLastError();

    if (vmTrace !== undefined) {
      vmTrace = this._vmTraceDecoder.tryToDecodeMessageTrace(vmTrace);
    }

    const consoleLogMessages = await this._getConsoleLogMessages(
      vmTrace,
      vmTracerError
    );

    // This is only considered if the call to _runTxAndRevertMutations doesn't
    // manage errors
    if (result.execResult.exceptionError !== undefined) {
      return {
        estimation: this.getBlockGasLimit(),
        trace: vmTrace,
        error: await this._manageErrors(
          result.execResult,
          vmTrace,
          vmTracerError
        ),
        consoleLogMessages,
      };
    }

    const initialEstimation = result.gasUsed;

    return {
      estimation: await this._correctInitialEstimation(
        blockNumberOrPending,
        txParams,
        initialEstimation
      ),
      trace: vmTrace,
      consoleLogMessages,
    };
  }

  public async getGasPrice(): Promise<BN> {
    return new BN(HARDHAT_NETWORK_DEFAULT_GAS_PRICE);
  }

  public getCoinbaseAddress(): Address {
    return COINBASE_ADDRESS;
  }

  public async getStorageAt(
    address: Address,
    slot: BN,
    blockNumberOrPending: BN | "pending"
  ): Promise<Buffer> {
    const key = slot.toArrayLike(Buffer, "be", 32);

    const data = await this._runInBlockContext(blockNumberOrPending, () =>
      this._stateManager.getContractStorage(address, key)
    );

    const EXPECTED_DATA_SIZE = 32;
    if (data.length < EXPECTED_DATA_SIZE) {
      return Buffer.concat(
        [Buffer.alloc(EXPECTED_DATA_SIZE - data.length, 0), data],
        EXPECTED_DATA_SIZE
      );
    }

    return data;
  }

  public async getBlockByNumber(pending: "pending"): Promise<Block>;
  public async getBlockByNumber(
    blockNumberOrPending: BN | "pending"
  ): Promise<Block | undefined>;

  public async getBlockByNumber(
    blockNumberOrPending: BN | "pending"
  ): Promise<Block | undefined> {
    if (blockNumberOrPending === "pending") {
      return this._runInPendingBlockContext(() =>
        this._blockchain.getLatestBlock()
      );
    }

    const block = await this._blockchain.getBlock(blockNumberOrPending);
    return block ?? undefined;
  }

  public async getBlockByHash(blockHash: Buffer): Promise<Block | undefined> {
    const block = await this._blockchain.getBlock(blockHash);
    return block ?? undefined;
  }

  public async getBlockByTransactionHash(
    hash: Buffer
  ): Promise<Block | undefined> {
    const block = await this._blockchain.getBlockByTransactionHash(hash);
    return block ?? undefined;
  }

  public async getBlockTotalDifficulty(block: Block): Promise<BN> {
    return this._blockchain.getTotalDifficulty(block.hash());
  }

  public async getCode(
    address: Address,
    blockNumberOrPending: BN | "pending"
  ): Promise<Buffer> {
    return this._runInBlockContext(blockNumberOrPending, () =>
      this._stateManager.getContractCode(address)
    );
  }

  public getNextBlockTimestamp(): BN {
    return this._nextBlockTimestamp.clone();
  }

  public setNextBlockTimestamp(timestamp: BN) {
    this._nextBlockTimestamp = new BN(timestamp);
  }

  public getTimeIncrement(): BN {
    return this._blockTimeOffsetSeconds.clone();
  }

  public setTimeIncrement(timeIncrement: BN) {
    this._blockTimeOffsetSeconds = timeIncrement;
  }

  public increaseTime(increment: BN) {
    this._blockTimeOffsetSeconds = this._blockTimeOffsetSeconds.add(increment);
  }

  public async getPendingTransaction(
    hash: Buffer
  ): Promise<TypedTransaction | undefined> {
    return this._txPool.getTransactionByHash(hash)?.data;
  }

  public async getTransactionReceipt(
    hash: Buffer | string
  ): Promise<RpcReceiptOutput | undefined> {
    const hashBuffer = hash instanceof Buffer ? hash : toBuffer(hash);
    const receipt = await this._blockchain.getTransactionReceipt(hashBuffer);
    return receipt ?? undefined;
  }

  public async getPendingTransactions(): Promise<TypedTransaction[]> {
    const txPoolPending = txMapToArray(this._txPool.getPendingTransactions());
    const txPoolQueued = txMapToArray(this._txPool.getQueuedTransactions());
    return txPoolPending.concat(txPoolQueued);
  }

  public async signPersonalMessage(
    address: Address,
    data: Buffer
  ): Promise<ECDSASignature> {
    const messageHash = hashPersonalMessage(data);
    const privateKey = this._getLocalAccountPrivateKey(address);

    return ecsign(messageHash, privateKey);
  }

  public async signTypedDataV4(
    address: Address,
    typedData: any
  ): Promise<string> {
    const privateKey = this._getLocalAccountPrivateKey(address);

    return ethSigUtil.signTypedData_v4(privateKey, {
      data: typedData,
    });
  }

  public getStackTraceFailuresCount(): number {
    return this._failedStackTraces;
  }

  public async takeSnapshot(): Promise<number> {
    const id = this._nextSnapshotId;

    const snapshot: Snapshot = {
      id,
      date: new Date(),
      latestBlock: await this.getLatestBlock(),
      stateRoot: await this._stateManager.getStateRoot(),
      txPoolSnapshotId: this._txPool.snapshot(),
      blockTimeOffsetSeconds: this.getTimeIncrement(),
      nextBlockTimestamp: this.getNextBlockTimestamp(),
      irregularStatesByBlockNumber: this._irregularStatesByBlockNumber,
    };

    this._irregularStatesByBlockNumber = new Map(
      this._irregularStatesByBlockNumber
    );

    this._snapshots.push(snapshot);
    this._nextSnapshotId += 1;

    return id;
  }

  public async revertToSnapshot(id: number): Promise<boolean> {
    const snapshotIndex = this._getSnapshotIndex(id);
    if (snapshotIndex === undefined) {
      return false;
    }

    const snapshot = this._snapshots[snapshotIndex];

    // We compute a new offset such that
    //  now + new_offset === snapshot_date + old_offset
    const now = new Date();
    const offsetToSnapshotInMillis = snapshot.date.valueOf() - now.valueOf();
    const offsetToSnapshotInSecs = Math.ceil(offsetToSnapshotInMillis / 1000);
    const newOffset = snapshot.blockTimeOffsetSeconds.addn(
      offsetToSnapshotInSecs
    );

    // We delete all following blocks, changes the state root, and all the
    // relevant Node fields.
    //
    // Note: There's no need to copy the maps here, as snapshots can only be
    // used once
    this._blockchain.deleteLaterBlocks(snapshot.latestBlock);
    this._irregularStatesByBlockNumber = snapshot.irregularStatesByBlockNumber;
    const irregularStateOrUndefined = this._irregularStatesByBlockNumber.get(
      (await this.getLatestBlock()).header.number.toString()
    );
    await this._stateManager.setStateRoot(
      irregularStateOrUndefined ?? snapshot.stateRoot
    );
    this.setTimeIncrement(newOffset);
    this.setNextBlockTimestamp(snapshot.nextBlockTimestamp);
    this._txPool.revert(snapshot.txPoolSnapshotId);

    // We delete this and the following snapshots, as they can only be used
    // once in Ganache
    this._snapshots.splice(snapshotIndex);

    return true;
  }

  public async newFilter(
    filterParams: FilterParams,
    isSubscription: boolean
  ): Promise<BN> {
    filterParams = await this._computeFilterParams(filterParams, true);

    const filterId = this._getNextFilterId();
    this._filters.set(this._filterIdToFiltersKey(filterId), {
      id: filterId,
      type: Type.LOGS_SUBSCRIPTION,
      criteria: {
        fromBlock: filterParams.fromBlock,
        toBlock: filterParams.toBlock,
        addresses: filterParams.addresses,
        normalizedTopics: filterParams.normalizedTopics,
      },
      deadline: this._newDeadline(),
      hashes: [],
      logs: await this.getLogs(filterParams),
      subscription: isSubscription,
    });

    return filterId;
  }

  public async newBlockFilter(isSubscription: boolean): Promise<BN> {
    const block = await this.getLatestBlock();

    const filterId = this._getNextFilterId();
    this._filters.set(this._filterIdToFiltersKey(filterId), {
      id: filterId,
      type: Type.BLOCK_SUBSCRIPTION,
      deadline: this._newDeadline(),
      hashes: [bufferToHex(block.header.hash())],
      logs: [],
      subscription: isSubscription,
    });

    return filterId;
  }

  public async newPendingTransactionFilter(
    isSubscription: boolean
  ): Promise<BN> {
    const filterId = this._getNextFilterId();

    this._filters.set(this._filterIdToFiltersKey(filterId), {
      id: filterId,
      type: Type.PENDING_TRANSACTION_SUBSCRIPTION,
      deadline: this._newDeadline(),
      hashes: [],
      logs: [],
      subscription: isSubscription,
    });

    return filterId;
  }

  public async uninstallFilter(
    filterId: BN,
    subscription: boolean
  ): Promise<boolean> {
    const key = this._filterIdToFiltersKey(filterId);
    const filter = this._filters.get(key);

    if (filter === undefined) {
      return false;
    }

    if (
      (filter.subscription && !subscription) ||
      (!filter.subscription && subscription)
    ) {
      return false;
    }

    this._filters.delete(key);
    return true;
  }

  public async getFilterChanges(
    filterId: BN
  ): Promise<string[] | RpcLogOutput[] | undefined> {
    const key = this._filterIdToFiltersKey(filterId);
    const filter = this._filters.get(key);
    if (filter === undefined) {
      return undefined;
    }

    filter.deadline = this._newDeadline();
    switch (filter.type) {
      case Type.BLOCK_SUBSCRIPTION:
      case Type.PENDING_TRANSACTION_SUBSCRIPTION:
        const hashes = filter.hashes;
        filter.hashes = [];
        return hashes;
      case Type.LOGS_SUBSCRIPTION:
        const logs = filter.logs;
        filter.logs = [];
        return logs;
    }

    return undefined;
  }

  public async getFilterLogs(
    filterId: BN
  ): Promise<RpcLogOutput[] | undefined> {
    const key = this._filterIdToFiltersKey(filterId);
    const filter = this._filters.get(key);
    if (filter === undefined) {
      return undefined;
    }

    const logs = filter.logs;
    filter.logs = [];
    filter.deadline = this._newDeadline();
    return logs;
  }

  public async getLogs(filterParams: FilterParams): Promise<RpcLogOutput[]> {
    filterParams = await this._computeFilterParams(filterParams, false);
    return this._blockchain.getLogs(filterParams);
  }

  public async addCompilationResult(
    solcVersion: string,
    compilerInput: CompilerInput,
    compilerOutput: CompilerOutput
  ): Promise<boolean> {
    let bytecodes;
    try {
      bytecodes = createModelsAndDecodeBytecodes(
        solcVersion,
        compilerInput,
        compilerOutput
      );
    } catch (error) {
      console.warn(
        chalk.yellow(
          "The Hardhat Network tracing engine could not be updated. Run Hardhat with --verbose to learn more."
        )
      );

      log(
        "ContractsIdentifier failed to be updated. Please report this to help us improve Hardhat.\n",
        error
      );

      return false;
    }

    for (const bytecode of bytecodes) {
      this._vmTraceDecoder.addBytecode(bytecode);
    }

    return true;
  }

  public addImpersonatedAccount(address: Buffer): true {
    this._impersonatedAccounts.add(bufferToHex(address));
    return true;
  }

  public removeImpersonatedAccount(address: Buffer): boolean {
    return this._impersonatedAccounts.delete(bufferToHex(address));
  }

  public setAutomine(automine: boolean) {
    this._automine = automine;
  }

  public async setBlockGasLimit(gasLimit: BN | number) {
    this._txPool.setBlockGasLimit(gasLimit);
    await this._txPool.updatePendingAndQueued();
  }

<<<<<<< HEAD
  public async setMinGasPrice(minGasPrice: BN) {
    this._minGasPrice = minGasPrice;
  }

  public async dropTransaction(hash: Buffer): Promise<boolean> {
    const removed = this._txPool.removeTransaction(hash);

    if (removed) {
      return true;
    }

    const isTransactionMined = await this._isTransactionMined(hash);
    if (isTransactionMined) {
      throw new InvalidArgumentsError(
        `Transaction ${bufferToHex(
          hash
        )} cannot be dropped because it's already mined`
      );
    }

    return false;
=======
  public async setAccountBalance(
    address: Address,
    newBalance: BN
  ): Promise<void> {
    const account = await this._stateManager.getAccount(address);
    account.balance = newBalance;
    await this._stateManager.putAccount(address, account);
    await this._persistIrregularWorldState();
  }

  public async setAccountCode(
    address: Address,
    newCode: Buffer
  ): Promise<void> {
    await this._stateManager.putContractCode(address, newCode);
    await this._persistIrregularWorldState();
  }

  public async setAccountNonce(address: Address, newNonce: BN): Promise<void> {
    if (!this._txPool.isEmpty()) {
      throw new InternalError(
        "Cannot set account nonce when the transaction pool is not empty"
      );
    }
    const account = await this._stateManager.getAccount(address);
    if (newNonce.lt(account.nonce)) {
      throw new InvalidInputError(
        `New nonce (${newNonce.toString()}) must not be smaller than the existing nonce (${account.nonce.toString()})`
      );
    }
    account.nonce = newNonce;
    await this._stateManager.putAccount(address, account);
    await this._persistIrregularWorldState();
  }

  public async setAccountStorage(
    address: Address,
    slotIndex: BN,
    value: Buffer
  ) {
    await this._stateManager.putContractStorage(
      address,
      slotIndex.toArrayLike(Buffer, "be", 32),
      value
    );
    await this._persistIrregularWorldState();
>>>>>>> ccd6d8eb
  }

  public async traceTransaction(hash: Buffer, config: RpcDebugTracingConfig) {
    const block = await this.getBlockByTransactionHash(hash);
    if (block === undefined) {
      throw new InvalidInputError(
        `Unable to find a block containing transaction ${bufferToHex(hash)}`
      );
    }

    return this._runInBlockContext(
      new BN(block.header.number).subn(1),
      async () => {
        const blockNumber = block.header.number.toNumber();
        const blockchain = this._blockchain;
        let vm = this._vm;
        if (
          blockchain instanceof ForkBlockchain &&
          blockNumber <= blockchain.getForkBlockNumber().toNumber()
        ) {
          assertHardhatInvariant(
            this._forkNetworkId !== undefined,
            "this._forkNetworkId should exist if the blockchain is an instance of ForkBlockchain"
          );

          const common = getCommonForTracing(this._forkNetworkId, blockNumber);

          vm = new VM({
            common,
            activatePrecompiles: true,
            stateManager: this._vm.stateManager,
            blockchain: this._vm.blockchain,
          });
        }

        // We don't support tracing transactions before the spuriousDragon fork
        // to avoid having to distinguish between empty and non-existing accounts.
        // We *could* do it during the non-forked mode, but for simplicity we just
        // don't support it at all.
        const isPreSpuriousDragon = !vm._common.gteHardfork("spuriousDragon");
        if (isPreSpuriousDragon) {
          throw new InvalidInputError(
            "Tracing is not supported for transactions using hardforks older than Spurious Dragon. "
          );
        }

        for (const tx of block.transactions) {
          let txWithCommon: Transaction | AccessListEIP2930Transaction;
          if (tx.type === 0) {
            txWithCommon = new Transaction(tx, {
              common: vm._common,
            });
          } else if (tx.type === 1) {
            txWithCommon = new AccessListEIP2930Transaction(tx, {
              common: vm._common,
            });
          } else {
            throw new InternalError(
              "Only legacy and EIP2930 txs are supported"
            );
          }

          const txHash = txWithCommon.hash();
          if (txHash.equals(hash)) {
            const vmDebugTracer = new VMDebugTracer(vm);
            return vmDebugTracer.trace(async () => {
              await vm.runTx({ tx: txWithCommon, block });
            }, config);
          }
          await vm.runTx({ tx: txWithCommon, block });
        }
        throw new TransactionExecutionError(
          `Unable to find a transaction in a block that contains that transaction, this should never happen`
        );
      }
    );
  }

  private async _addPendingTransaction(tx: TypedTransaction): Promise<string> {
    await this._txPool.addTransaction(tx);
    await this._notifyPendingTransaction(tx);
    return bufferToHex(tx.hash());
  }

  private async _mineTransaction(
    tx: TypedTransaction
  ): Promise<MineBlockResult> {
    await this._addPendingTransaction(tx);
    return this.mineBlock();
  }

  private async _mineTransactionAndPending(
    tx: TypedTransaction
  ): Promise<MineBlockResult[]> {
    const snapshotId = await this.takeSnapshot();

    let result;
    try {
      const txHash = await this._addPendingTransaction(tx);
      result = await this._mineBlocksUntilTransactionIsIncluded(txHash);
    } catch (err) {
      await this.revertToSnapshot(snapshotId);
      throw err;
    }

    this._removeSnapshot(snapshotId);
    return result;
  }

  private async _mineBlocksUntilTransactionIsIncluded(
    txHash: string
  ): Promise<MineBlockResult[]> {
    const results = [];
    let txReceipt;
    do {
      if (!this._txPool.hasPendingTransactions()) {
        throw new TransactionExecutionError(
          "Failed to mine transaction for unknown reason, this should never happen"
        );
      }
      results.push(await this.mineBlock());
      txReceipt = await this.getTransactionReceipt(txHash);
    } while (txReceipt === undefined);

    while (this._txPool.hasPendingTransactions()) {
      results.push(await this.mineBlock());
    }

    return results;
  }

  private async _gatherTraces(result: ExecResult): Promise<GatherTracesResult> {
    let vmTrace = this._vmTracer.getLastTopLevelMessageTrace();
    const vmTracerError = this._vmTracer.getLastError();
    this._vmTracer.clearLastError();

    if (vmTrace !== undefined) {
      vmTrace = this._vmTraceDecoder.tryToDecodeMessageTrace(vmTrace);
    }

    const consoleLogMessages = await this._getConsoleLogMessages(
      vmTrace,
      vmTracerError
    );

    const error = await this._manageErrors(result, vmTrace, vmTracerError);

    return {
      trace: vmTrace,
      consoleLogMessages,
      error,
    };
  }

  private async _validateAutominedTx(tx: TypedTransaction) {
    let sender: Address;
    try {
      sender = tx.getSenderAddress(); // verifies signature as a side effect
    } catch (e) {
      throw new InvalidInputError(e.message);
    }

    // validate nonce
    const nextNonce = await this._txPool.getNextNonce(sender);
    const txNonce = new BN(tx.nonce);

    const expectedNonceMsg = `Expected nonce to be ${nextNonce} but got ${txNonce}.`;
    if (txNonce.gt(nextNonce)) {
      throw new InvalidInputError(
        `Nonce too high. ${expectedNonceMsg} Note that transactions can't be queued when automining.`
      );
    }
    if (txNonce.lt(nextNonce)) {
      throw new InvalidInputError(`Nonce too low. ${expectedNonceMsg}`);
    }

    // validate gas price
    const txGasPrice = new BN(tx.gasPrice);
    if (txGasPrice.lt(this._minGasPrice)) {
      throw new InvalidInputError(
        `Transaction gas price is ${txGasPrice}, which is below the minimum of ${this._minGasPrice}`
      );
    }
  }

  /**
   * Mines a new block with as many pending txs as possible, adding it to
   * the VM's blockchain.
   *
   * This method reverts any modification to the state manager if it throws.
   */
  private async _mineBlockWithPendingTxs(
    blockTimestamp: BN
  ): Promise<MineBlockResult> {
    const parentBlock = await this.getLatestBlock();

    const headerData = {
      gasLimit: this.getBlockGasLimit(),
      coinbase: this.getCoinbaseAddress(),
      nonce: "0x0000000000000042",
      timestamp: blockTimestamp,
    };

    const blockBuilder = await this._vm.buildBlock({
      parentBlock,
      headerData,
      blockOpts: { calcDifficultyFromHeader: parentBlock.header },
    });

    try {
      const traces: GatherTracesResult[] = [];

      const blockGasLimit = this.getBlockGasLimit();
      const minTxFee = this._getMinimalTransactionFee();
      const pendingTxs = this._txPool.getPendingTransactions();
      const txHeap = new TxPriorityHeap(pendingTxs);

      let tx = txHeap.peek();

      const results = [];
      const receipts = [];

      while (
        blockGasLimit.sub(blockBuilder.gasUsed).gte(minTxFee) &&
        tx !== undefined
      ) {
        if (!this._isTxMinable(tx)) {
          txHeap.pop();
          tx = txHeap.peek();
          continue;
        }

        if (tx.gasLimit.gt(blockGasLimit.sub(blockBuilder.gasUsed))) {
          txHeap.pop();
        } else {
          const txResult = await blockBuilder.addTransaction(tx);

          traces.push(await this._gatherTraces(txResult.execResult));
          results.push(txResult);
          receipts.push(txResult.receipt);

          txHeap.shift();
        }

        tx = txHeap.peek();
      }

      const block = await blockBuilder.build();

      await this._txPool.updatePendingAndQueued();

      return {
        block,
        blockResult: {
          results,
          receipts,
          stateRoot: block.header.stateRoot,
          logsBloom: block.header.bloom,
          receiptRoot: block.header.receiptTrie,
          gasUsed: block.header.gasUsed,
        },
        traces,
      };
    } catch (err) {
      await blockBuilder.revert();
      throw err;
    }
  }

  private _getMinimalTransactionFee(): BN {
    // Typically 21_000 gas
    return new BN(this._vm._common.param("gasPrices", "tx"));
  }

  private async _getFakeTransaction(
    txParams: TransactionParams
  ): Promise<FakeSenderAccessListEIP2930Transaction | FakeSenderTransaction> {
    const sender = new Address(txParams.from);

    if (txParams.accessList !== undefined) {
      return new FakeSenderAccessListEIP2930Transaction(sender, txParams, {
        common: this._vm._common,
      });
    }

    return new FakeSenderTransaction(sender, txParams, {
      common: this._vm._common,
    });
  }

  private _getSnapshotIndex(id: number): number | undefined {
    for (const [i, snapshot] of this._snapshots.entries()) {
      if (snapshot.id === id) {
        return i;
      }

      // We already removed the snapshot we are looking for
      if (snapshot.id > id) {
        return undefined;
      }
    }

    return undefined;
  }

  private _removeSnapshot(id: number) {
    const snapshotIndex = this._getSnapshotIndex(id);
    if (snapshotIndex === undefined) {
      return;
    }
    this._snapshots.splice(snapshotIndex);
  }

  private _initLocalAccounts(genesisAccounts: GenesisAccount[]) {
    const privateKeys = genesisAccounts.map((acc) => toBuffer(acc.privateKey));
    for (const pk of privateKeys) {
      this._localAccounts.set(bufferToHex(privateToAddress(pk)), pk);
    }
  }

  private async _getConsoleLogMessages(
    vmTrace: MessageTrace | undefined,
    vmTracerError: Error | undefined
  ): Promise<string[]> {
    if (vmTrace === undefined || vmTracerError !== undefined) {
      log(
        "Could not print console log. Please report this to help us improve Hardhat.\n",
        vmTracerError
      );

      return [];
    }

    return this._consoleLogger.getLogMessages(vmTrace);
  }

  private async _manageErrors(
    vmResult: ExecResult,
    vmTrace: MessageTrace | undefined,
    vmTracerError: Error | undefined
  ): Promise<SolidityError | TransactionExecutionError | undefined> {
    if (vmResult.exceptionError === undefined) {
      return undefined;
    }

    let stackTrace: SolidityStackTrace | undefined;

    try {
      if (vmTrace === undefined || vmTracerError !== undefined) {
        throw vmTracerError;
      }

      stackTrace = this._solidityTracer.getStackTrace(vmTrace);
    } catch (error) {
      this._failedStackTraces += 1;
      log(
        "Could not generate stack trace. Please report this to help us improve Hardhat.\n",
        error
      );
    }

    const error = vmResult.exceptionError;

    // we don't use `instanceof` in case someone uses a different VM dependency
    // see https://github.com/nomiclabs/hardhat/issues/1317
    const isVmError = "error" in error && typeof error.error === "string";

    // If this is not a VM error, or if it's an internal VM error, we just
    // rethrow. An example of a non-VmError being thrown here is an HTTP error
    // coming from the ForkedStateManager.
    if (!isVmError || error.error === ERROR.INTERNAL_ERROR) {
      throw error;
    }

    if (error.error === ERROR.OUT_OF_GAS) {
      if (
        stackTrace !== undefined &&
        this._isContractTooLargeStackTrace(stackTrace)
      ) {
        return encodeSolidityStackTrace(
          "Transaction ran out of gas",
          stackTrace
        );
      }

      return new TransactionExecutionError("Transaction ran out of gas");
    }

    const returnData = new ReturnData(vmResult.returnValue);

    let returnDataExplanation;
    if (returnData.isEmpty()) {
      returnDataExplanation = "without reason string";
    } else if (returnData.isErrorReturnData()) {
      returnDataExplanation = `with reason "${returnData.decodeError()}"`;
    } else if (returnData.isPanicReturnData()) {
      const panicCode = returnData.decodePanic().toString("hex");
      returnDataExplanation = `with panic code "0x${panicCode}"`;
    } else {
      returnDataExplanation = "with unrecognized return data";
    }

    if (error.error === ERROR.REVERT) {
      const fallbackMessage = `VM Exception while processing transaction: revert ${returnDataExplanation}`;

      if (stackTrace !== undefined) {
        return encodeSolidityStackTrace(fallbackMessage, stackTrace);
      }

      return new TransactionExecutionError(fallbackMessage);
    }

    if (stackTrace !== undefined) {
      return encodeSolidityStackTrace(
        `Transaction failed: revert ${returnDataExplanation}`,
        stackTrace
      );
    }

    return new TransactionExecutionError(
      `Transaction reverted ${returnDataExplanation}`
    );
  }

  private _isContractTooLargeStackTrace(stackTrace: SolidityStackTrace) {
    return (
      stackTrace.length > 0 &&
      stackTrace[stackTrace.length - 1].type ===
        StackTraceEntryType.CONTRACT_TOO_LARGE_ERROR
    );
  }

  private _calculateTimestampAndOffset(timestamp?: BN): [BN, boolean, BN] {
    let blockTimestamp: BN;
    let offsetShouldChange: boolean;
    let newOffset: BN = new BN(0);
    const currentTimestamp = new BN(getCurrentTimestamp());

    // if timestamp is not provided, we check nextBlockTimestamp, if it is
    // set, we use it as the timestamp instead. If it is not set, we use
    // time offset + real time as the timestamp.
    if (timestamp === undefined || timestamp.eqn(0)) {
      if (this.getNextBlockTimestamp().eqn(0)) {
        blockTimestamp = currentTimestamp.add(this.getTimeIncrement());
        offsetShouldChange = false;
      } else {
        blockTimestamp = this.getNextBlockTimestamp();
        offsetShouldChange = true;
      }
    } else {
      offsetShouldChange = true;
      blockTimestamp = timestamp;
    }

    if (offsetShouldChange) {
      newOffset = blockTimestamp.sub(currentTimestamp);
    }

    return [blockTimestamp, offsetShouldChange, newOffset];
  }

  private async _resetNextBlockTimestamp() {
    this.setNextBlockTimestamp(new BN(0));
  }

  private async _notifyPendingTransaction(tx: TypedTransaction) {
    this._filters.forEach((filter) => {
      if (filter.type === Type.PENDING_TRANSACTION_SUBSCRIPTION) {
        const hash = bufferToHex(tx.hash());
        if (filter.subscription) {
          this._emitEthEvent(filter.id, hash);
          return;
        }

        filter.hashes.push(hash);
      }
    });
  }

  private _getLocalAccountPrivateKey(sender: Address): Buffer {
    const senderAddress = sender.toString();
    if (!this._localAccounts.has(senderAddress)) {
      throw new InvalidInputError(`unknown account ${senderAddress}`);
    }

    return this._localAccounts.get(senderAddress)!;
  }

  /**
   * Saves a block as successfully run. This method requires that the block
   * was added to the blockchain.
   */
  private async _saveBlockAsSuccessfullyRun(
    block: Block,
    runBlockResult: RunBlockResult
  ) {
    const receipts = getRpcReceiptOutputsFromLocalBlockExecution(
      block,
      runBlockResult,
      shouldShowTransactionTypeForHardfork(this._vm._common)
    );

    this._blockchain.addTransactionReceipts(receipts);

    const td = await this.getBlockTotalDifficulty(block);
    const rpcLogs: RpcLogOutput[] = [];
    for (const receipt of receipts) {
      rpcLogs.push(...receipt.logs);
    }

    this._filters.forEach((filter, key) => {
      if (filter.deadline.valueOf() < new Date().valueOf()) {
        this._filters.delete(key);
      }

      switch (filter.type) {
        case Type.BLOCK_SUBSCRIPTION:
          const hash = block.hash();
          if (filter.subscription) {
            this._emitEthEvent(
              filter.id,
              getRpcBlock(
                block,
                td,
                shouldShowTransactionTypeForHardfork(this._vm._common),
                false
              )
            );
            return;
          }

          filter.hashes.push(bufferToHex(hash));
          break;
        case Type.LOGS_SUBSCRIPTION:
          if (
            bloomFilter(
              new Bloom(block.header.bloom),
              filter.criteria!.addresses,
              filter.criteria!.normalizedTopics
            )
          ) {
            const logs = filterLogs(rpcLogs, filter.criteria!);
            if (logs.length === 0) {
              return;
            }

            if (filter.subscription) {
              logs.forEach((rpcLog) => {
                this._emitEthEvent(filter.id, rpcLog);
              });
              return;
            }

            filter.logs.push(...logs);
          }
          break;
      }
    });
  }

  private async _timestampClashesWithPreviousBlockOne(
    blockTimestamp: BN
  ): Promise<boolean> {
    const latestBlock = await this.getLatestBlock();
    const latestBlockTimestamp = new BN(latestBlock.header.timestamp);

    return latestBlockTimestamp.eq(blockTimestamp);
  }

  private async _runInBlockContext<T>(
    blockNumberOrPending: BN | "pending",
    action: () => Promise<T>
  ): Promise<T> {
    if (blockNumberOrPending === "pending") {
      return this._runInPendingBlockContext(action);
    }

    if (blockNumberOrPending.eq(await this.getLatestBlockNumber())) {
      return action();
    }

    const block = await this.getBlockByNumber(blockNumberOrPending);
    if (block === undefined) {
      // TODO handle this better
      throw new Error(
        `Block with number ${blockNumberOrPending} doesn't exist. This should never happen.`
      );
    }

    const currentStateRoot = await this._stateManager.getStateRoot();
    await this._setBlockContext(block);
    try {
      return await action();
    } finally {
      await this._restoreBlockContext(currentStateRoot);
    }
  }

  private async _runInPendingBlockContext<T>(action: () => Promise<T>) {
    const snapshotId = await this.takeSnapshot();
    try {
      await this.mineBlock();
      return await action();
    } finally {
      await this.revertToSnapshot(snapshotId);
    }
  }

  private async _setBlockContext(block: Block): Promise<void> {
    if (this._stateManager instanceof ForkStateManager) {
      return this._stateManager.setBlockContext(
        block.header.stateRoot,
        block.header.number
      );
    }

    const irregularStateOrUndefined = this._irregularStatesByBlockNumber.get(
      block.header.number.toString()
    );
    return this._stateManager.setStateRoot(
      irregularStateOrUndefined ?? block.header.stateRoot
    );
  }

  private async _restoreBlockContext(stateRoot: Buffer) {
    if (this._stateManager instanceof ForkStateManager) {
      return this._stateManager.restoreForkBlockContext(stateRoot);
    }
    return this._stateManager.setStateRoot(stateRoot);
  }

  private async _correctInitialEstimation(
    blockNumberOrPending: BN | "pending",
    txParams: TransactionParams,
    initialEstimation: BN
  ): Promise<BN> {
    let tx = await this._getFakeTransaction({
      ...txParams,
      gasLimit: initialEstimation,
    });

    if (tx.getBaseFee().gte(initialEstimation)) {
      initialEstimation = tx.getBaseFee().addn(1);

      tx = await this._getFakeTransaction({
        ...txParams,
        gasLimit: initialEstimation,
      });
    }

    const result = await this._runInBlockContext(blockNumberOrPending, () =>
      this._runTxAndRevertMutations(tx, blockNumberOrPending)
    );

    if (result.execResult.exceptionError === undefined) {
      return initialEstimation;
    }

    return this._binarySearchEstimation(
      blockNumberOrPending,
      txParams,
      initialEstimation,
      this.getBlockGasLimit()
    );
  }

  private async _binarySearchEstimation(
    blockNumberOrPending: BN | "pending",
    txParams: TransactionParams,
    highestFailingEstimation: BN,
    lowestSuccessfulEstimation: BN,
    roundNumber = 0
  ): Promise<BN> {
    if (lowestSuccessfulEstimation.lte(highestFailingEstimation)) {
      // This shouldn't happen, but we don't want to go into an infinite loop
      // if it ever happens
      return lowestSuccessfulEstimation;
    }

    const MAX_GAS_ESTIMATION_IMPROVEMENT_ROUNDS = 20;

    const diff = lowestSuccessfulEstimation.sub(highestFailingEstimation);

    const minDiff = highestFailingEstimation.gten(4_000_000)
      ? 50_000
      : highestFailingEstimation.gten(1_000_000)
      ? 10_000
      : highestFailingEstimation.gten(100_000)
      ? 1_000
      : highestFailingEstimation.gten(50_000)
      ? 500
      : highestFailingEstimation.gten(30_000)
      ? 300
      : 200;

    if (diff.lten(minDiff)) {
      return lowestSuccessfulEstimation;
    }

    if (roundNumber > MAX_GAS_ESTIMATION_IMPROVEMENT_ROUNDS) {
      return lowestSuccessfulEstimation;
    }

    const binSearchNewEstimation = highestFailingEstimation.add(diff.divn(2));

    const optimizedEstimation =
      roundNumber === 0
        ? highestFailingEstimation.muln(3)
        : binSearchNewEstimation;

    const newEstimation = optimizedEstimation.gt(binSearchNewEstimation)
      ? binSearchNewEstimation
      : optimizedEstimation;

    // Let other things execute
    await new Promise((resolve) => setImmediate(resolve));

    const tx = await this._getFakeTransaction({
      ...txParams,
      gasLimit: newEstimation,
    });

    const result = await this._runInBlockContext(blockNumberOrPending, () =>
      this._runTxAndRevertMutations(tx, blockNumberOrPending)
    );

    if (result.execResult.exceptionError === undefined) {
      return this._binarySearchEstimation(
        blockNumberOrPending,
        txParams,
        highestFailingEstimation,
        newEstimation,
        roundNumber + 1
      );
    }

    return this._binarySearchEstimation(
      blockNumberOrPending,
      txParams,
      newEstimation,
      lowestSuccessfulEstimation,
      roundNumber + 1
    );
  }

  /**
   * This function runs a transaction and reverts all the modifications that it
   * makes.
   */
  private async _runTxAndRevertMutations(
    tx: TypedTransaction,
    blockNumberOrPending: BN | "pending"
  ): Promise<EVMResult> {
    const initialStateRoot = await this._stateManager.getStateRoot();

    let blockContext: Block | undefined;

    try {
      if (blockNumberOrPending === "pending") {
        // the new block has already been mined by _runInBlockContext hence we take latest here
        blockContext = await this.getLatestBlock();
      } else {
        // We know that this block number exists, because otherwise
        // there would be an error in the RPC layer.
        const block = await this.getBlockByNumber(blockNumberOrPending);
        assertHardhatInvariant(
          block !== undefined,
          "Tried to run a tx in the context of a non-existent block"
        );
        blockContext = block;

        // we don't need to add the tx to the block because runTx doesn't
        // know anything about the txs in the current block
      }

      return await this._vm.runTx({
        block: blockContext,
        tx,
        skipNonce: true,
        skipBalance: true,
        skipBlockGasLimitValidation: true,
      });
    } finally {
      await this._stateManager.setStateRoot(initialStateRoot);
    }
  }

  private async _computeFilterParams(
    filterParams: FilterParams,
    isFilter: boolean
  ): Promise<FilterParams> {
    const latestBlockNumber = await this.getLatestBlockNumber();
    const newFilterParams = { ...filterParams };

    if (newFilterParams.fromBlock === LATEST_BLOCK) {
      newFilterParams.fromBlock = latestBlockNumber;
    }

    if (!isFilter && newFilterParams.toBlock === LATEST_BLOCK) {
      newFilterParams.toBlock = latestBlockNumber;
    }

    if (newFilterParams.toBlock.gt(latestBlockNumber)) {
      newFilterParams.toBlock = latestBlockNumber;
    }
    if (newFilterParams.fromBlock.gt(latestBlockNumber)) {
      newFilterParams.fromBlock = latestBlockNumber;
    }

    return newFilterParams;
  }

  private _newDeadline(): Date {
    const dt = new Date();
    dt.setMinutes(dt.getMinutes() + 5); // This will not overflow
    return dt;
  }

  private _getNextFilterId(): BN {
    this._lastFilterId = this._lastFilterId.addn(1);

    return this._lastFilterId;
  }

  private _filterIdToFiltersKey(filterId: BN): string {
    return filterId.toString();
  }

  private _emitEthEvent(filterId: BN, result: any) {
    this.emit("ethEvent", {
      result,
      filterId,
    });
  }

  private async _getNonce(
    address: Address,
    blockNumberOrPending: BN | "pending"
  ): Promise<BN> {
    if (blockNumberOrPending === "pending") {
      return this.getAccountNextNonce(address);
    }

    return this._runInBlockContext(blockNumberOrPending, async () => {
      const account = await this._stateManager.getAccount(address);

      return account.nonce;
    });
  }

<<<<<<< HEAD
  private async _isTransactionMined(hash: Buffer): Promise<boolean> {
    const txReceipt = await this.getTransactionReceipt(hash);
    return txReceipt !== undefined;
  }

  private _isTxMinable(tx: TypedTransaction): boolean {
    const txGasPrice = new BN(tx.gasPrice);
    return txGasPrice.gte(this._minGasPrice);
=======
  private async _persistIrregularWorldState(): Promise<void> {
    this._irregularStatesByBlockNumber.set(
      (await this.getLatestBlock()).header.number.toString(),
      await this._stateManager.getStateRoot()
    );
>>>>>>> ccd6d8eb
  }
}

function getCommonForTracing(networkId: number, blockNumber: number): Common {
  try {
    const common = new Common({ chain: networkId });

    common.setHardfork(common.activeHardfork(blockNumber));

    return common;
  } catch (e) {
    throw new InternalError(
      `Network id ${networkId} does not correspond to a network that Hardhat can trace`
    );
  }
}<|MERGE_RESOLUTION|>--- conflicted
+++ resolved
@@ -949,7 +949,6 @@
     await this._txPool.updatePendingAndQueued();
   }
 
-<<<<<<< HEAD
   public async setMinGasPrice(minGasPrice: BN) {
     this._minGasPrice = minGasPrice;
   }
@@ -971,7 +970,8 @@
     }
 
     return false;
-=======
+  }
+
   public async setAccountBalance(
     address: Address,
     newBalance: BN
@@ -1018,7 +1018,6 @@
       value
     );
     await this._persistIrregularWorldState();
->>>>>>> ccd6d8eb
   }
 
   public async traceTransaction(hash: Buffer, config: RpcDebugTracingConfig) {
@@ -1869,7 +1868,6 @@
     });
   }
 
-<<<<<<< HEAD
   private async _isTransactionMined(hash: Buffer): Promise<boolean> {
     const txReceipt = await this.getTransactionReceipt(hash);
     return txReceipt !== undefined;
@@ -1878,13 +1876,13 @@
   private _isTxMinable(tx: TypedTransaction): boolean {
     const txGasPrice = new BN(tx.gasPrice);
     return txGasPrice.gte(this._minGasPrice);
-=======
+  }
+
   private async _persistIrregularWorldState(): Promise<void> {
     this._irregularStatesByBlockNumber.set(
       (await this.getLatestBlock()).header.number.toString(),
       await this._stateManager.getStateRoot()
     );
->>>>>>> ccd6d8eb
   }
 }
 
