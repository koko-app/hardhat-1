--- conflicted
+++ resolved
@@ -109,14 +109,12 @@
 
 # VSCode settings
 .vscode/
-<<<<<<< HEAD
 
 # EDR remote node cache
 edr-cache/
 
-# Brew package manager. 
+# Brew package manager.
 # Lock file is not recommended to be commited: https://github.com/Homebrew/homebrew-bundle#versions-and-lockfiles
 Brewfile.lock.json
-=======
-*.code-workspace
->>>>>>> b2a551f7
+
+*.code-workspace