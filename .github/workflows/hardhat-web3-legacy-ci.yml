name: hardhat-web3-legacy CI

on:
  push:
    branches: [$default-branch]
    paths:
      - "packages/hardhat-web3-legacy/**"
      - "packages/hardhat-core/**"
      - "packages/hardhat-common/**/*"
      - "config/**"
  pull_request:
    branches:
      - "**"
    paths:
      - "packages/hardhat-web3-legacy/**"
      - "packages/hardhat-core/**"
      - "packages/hardhat-common/**"
      - "config/**"

defaults:
  run:
    working-directory: packages/hardhat-web3-legacy

concurrency:
  group: ${{github.workflow}}-${{github.ref}}
  cancel-in-progress: true

jobs:
  test_on_windows:
    name: Test hardhat-web3-legacy on Windows with Node 18
    runs-on: windows-latest
    steps:
      - uses: actions/checkout@v2
      - uses: actions/setup-node@v2
        with:
          node-version: 18
          cache: yarn
      - name: Install
        run: yarn --frozen-lockfile
      - name: Build
        run: yarn build
      - name: Run tests
        run: yarn test

  test_on_macos:
    name: Test hardhat-web3-legacy on MacOS with Node 18
    runs-on: macos-latest
    # disable until actions/virtual-environments#4896 is fixed
    if: ${{ false }}
    steps:
      - uses: actions/checkout@v2
      - uses: actions/setup-node@v2
        with:
          node-version: 18
          cache: yarn
      - name: Install
        run: yarn --frozen-lockfile
      - name: Build
        run: yarn build
      - name: Run tests
        run: yarn test

  test_on_linux:
    name: Test hardhat-web3-legacy on Ubuntu with Node ${{ matrix.node }}
    runs-on: ubuntu-latest
    strategy:
      matrix:
<<<<<<< HEAD
        node: [18]
=======
        node: [14, 16, 18.15]
>>>>>>> 41068621
    steps:
      - uses: actions/checkout@v2
      - uses: actions/setup-node@v2
        with:
          node-version: ${{ matrix.node }}
          cache: yarn
      - name: Install
        run: yarn --frozen-lockfile
      - name: Build
        run: yarn build
      - name: Run tests
        run: yarn test<|MERGE_RESOLUTION|>--- conflicted
+++ resolved
@@ -1,26 +1,3 @@
-name: hardhat-web3-legacy CI
-
-on:
-  push:
-    branches: [$default-branch]
-    paths:
-      - "packages/hardhat-web3-legacy/**"
-      - "packages/hardhat-core/**"
-      - "packages/hardhat-common/**/*"
-      - "config/**"
-  pull_request:
-    branches:
-      - "**"
-    paths:
-      - "packages/hardhat-web3-legacy/**"
-      - "packages/hardhat-core/**"
-      - "packages/hardhat-common/**"
-      - "config/**"
-
-defaults:
-  run:
-    working-directory: packages/hardhat-web3-legacy
-
 concurrency:
   group: ${{github.workflow}}-${{github.ref}}
   cancel-in-progress: true
@@ -33,7 +10,7 @@
       - uses: actions/checkout@v2
       - uses: actions/setup-node@v2
         with:
-          node-version: 18
+          node-version: 18.15
           cache: yarn
       - name: Install
         run: yarn --frozen-lockfile
@@ -51,7 +28,7 @@
       - uses: actions/checkout@v2
       - uses: actions/setup-node@v2
         with:
-          node-version: 18
+          node-version: 18.15
           cache: yarn
       - name: Install
         run: yarn --frozen-lockfile
@@ -65,11 +42,7 @@
     runs-on: ubuntu-latest
     strategy:
       matrix:
-<<<<<<< HEAD
-        node: [18]
-=======
-        node: [14, 16, 18.15]
->>>>>>> 41068621
+        node: [18.15]
     steps:
       - uses: actions/checkout@v2
       - uses: actions/setup-node@v2
